# Azure DevOps Web Sample Extension

[![Build Status](https://dev.azure.com/ms/azure-devops-extension-sample/_apis/build/status/Microsoft.azure-devops-extension-sample)](https://dev.azure.com/ms/azure-devops-extension-sample/_build/latest?definitionId=14)

This repository generates an [Azure DevOps extension](https://docs.microsoft.com/en-us/azure/devops/extend/overview?view=vsts) containing a number of different contributions of various types.

## Dependencies

The sample repository depends on a few Azure DevOps packages:

- [azure-devops-extension-sdk](https://github.com/Microsoft/azure-devops-extension-sdk): Required module for Azure DevOps extensions which allows communication between the host page and the extension iframe.
- [azure-devops-extension-api](https://github.com/Microsoft/azure-devops-extension-api): Contains REST client libraries for the various Azure DevOps feature areas.
- [azure-devops-ui](https://www.npmjs.com/package/azure-devops-ui): UI library containing the React components used in the Azure DevOps web UI.

Some external dependencies:
- `React` - Is used to render the UI in the samples, and is a dependency of `azure-devops-ui`.
- `TypeScript` - Samples are written in TypeScript and complied to JavaScript
- `SASS` - Extension samples are styled using SASS (which is compiled to CSS and delivered in webpack js bundles).
- `webpack` - Is used to gather dependencies into a single javascript bundle for each sample.

## Building the sample project

Just run:

    npm run build

This produces a .vsix file which can be uploaded to the [Visual Studio Marketplace](https://marketplace.visualstudio.com/azuredevops)

## Using the extension

The preferred way to get started is to use the `tfx extension init` command which will clone from this sample and prompt you for replacement information (like your publisher id). Just run:

    npm install -g tfx-cli
    tfx extension init

You can also clone the sample project and change the `publisher` property in `azure-devops-extension.json` to your own Marketplace publisher id. Refer to the online [documentation](https://docs.microsoft.com/en-us/azure/devops/extend/publish/overview?view=vsts) for setting up your own publisher and publishing an extension.

# Samples

Individual sample contributions are self-contained folders under `./src/Samples`. Within each sample you will find:
1. `{SampleName}.json` - describes the contribution objects being added to Azure DevOps
2. `{SampleName}.html` - page which is rendered within an iframe on the appropriate Azure DevOps page or pages. It may be visible UI (such as a Hub) or a background iframe (such as a Menu action handler). This will include a sample reference for `{SampleName}.js`, and for visible frames it will contain a single `<div>` element with an id of `root`.
3. `{SampleName}.ts(x)` - Root script that is run when the frame is loaded. A webpack entry is added for this file which will generate a single `js` file with this content and all its dependencies.
4. `{SampleName}.scss` - optional sass file containing the styles (CSS) for the UI
5. Additional ts/tsx files - For samples that are too big for one file, the code will be broken up appropriately

## BreadcrumbService

This sample adds a breadcrumb service which adds a "Sample Breadcrumb Item" global breadcrumb item to the sample hub.  Visit the "Sample Hub" in the `Pipelines` hub group to see this item.

## CodeEditorContribution

This sample adds a language definition and a JSON schema for the code editor. 

To see the language definition in action, add a new file to git or TFVC called "sample.mylog", then copy the example log content from [the Monaco playground](https://microsoft.github.io/monaco-editor/playground.html#extending-language-services-custom-languages).

To see the JSON schema in action, add a new file to git or TFVC called "myconfig.json", then begin editing it.

## Hub

This sample adds a hub named "Sample Hub" into the `Pipelines` hub group. If you visit a project-level page, you will find Sample Hub under the `Pipelines` navigation element in the vertical navigation menu on the left of the page.

The hub uses a Pivot component to draw 4 different tabs:
1. An `Overview` tab contains some simple details about the current user and project
2. A `Navigation` tab contains a few actions that allow you to integrate with the page's URL and title
3. An `Extension Data` tab demonstrates reading and writing to the extension data service
4. A `Messages` tab shows how to display global messages

There are also actions at the top-right of the hub which demonstrate opening dialogs and panels, including custom content within them (used in the `Panel` sample).

## Pivot

This sample adds a "Sample Pivot" pivot (tab) to the Organization (Project Collection) home page, next to "Projects", "My work items", and "My pull requests".

This pivot makes a REST call for all the projects in the organization and it displays them in a grid view.

## Menu

This sample adds a "Sample build definition menu item" to the `Builds` hub in the dropdown actions menu in the top-right of the page. The menu handler gets the current build definition from the context that is passed to it, it makes a REST call, and shows the result in a message box.

## Panel

This sample is leveraged within the `Hub` sample. It is content that contains a toggle button along with OK/Cancel buttons. It can be used as custom panel or dialog content.

## Feature

This sample shows how to hook into the Preview Features panel (under the user profile menu). It adds a simple hub that is only shown when an "ABC" feature is turned on. The feature can be toggled per-user or per-organization.

This also defines a second feature (ABC v2) which controls whether v1 or v2 of the ABC hub is used (when the ABC feature is turned on). When enabled, a "property-provider" contribution modifies the name and url of the hub contribution. Here we add a v2=true query parameter to our existing hub page, but you could also
specify a completely different html page here. This feature shows off a bit more advanced functionality provided by preview features. It can be toggled per-user, per-project, or per-organization (the "null" hostScopeValue). It is on by default (defaultState: true). And it has an override rule which causes the v2 feature to be OFF (and disabled in the preview features panel) whenever the ABC feature is off.

## WorkItemOpen

This sample adds a "Sample WorkItem Open" hub to the Boards hub group to show how to interact with the `IWorkItemFormNavigationService` service. It gives UI for you to open an existing work item (by id) or open the work item form for a new work item (by work item type). Either of these options open a dialog in the host frame.

<<<<<<< HEAD
## RepositoryActions

This sample adds a "Sample repository action" menu item to the repository picker in the header of code hub pages. Clicking on the action will navigate to the provided link.
=======
## WorkItemForm Group extension

This sample adds a "Sample WorkItem Form Group" extension to workitem form to show how to interact with the `IWorkItemFormService` service and `IWorkItemNotificationListener`. It gives UI to show case how to change field values using the form service and displaying workitem form notification events.
>>>>>>> e8da06ca

# References

The full set of documentation for developing extensions can be found at [https://docs.microsoft.com/en-us/azure/devops/extend](https://docs.microsoft.com/en-us/azure/devops/extend/?view=vsts).


# Contributing

This project welcomes contributions and suggestions.  Most contributions require you to agree to a
Contributor License Agreement (CLA) declaring that you have the right to, and actually do, grant us
the rights to use your contribution. For details, visit https://cla.microsoft.com.

When you submit a pull request, a CLA-bot will automatically determine whether you need to provide
a CLA and decorate the PR appropriately (e.g., label, comment). Simply follow the instructions
provided by the bot. You will only need to do this once across all repos using our CLA.

This project has adopted the [Microsoft Open Source Code of Conduct](https://opensource.microsoft.com/codeofconduct/).
For more information see the [Code of Conduct FAQ](https://opensource.microsoft.com/codeofconduct/faq/) or
contact [opencode@microsoft.com](mailto:opencode@microsoft.com) with any additional questions or comments.
<|MERGE_RESOLUTION|>--- conflicted
+++ resolved
@@ -1,123 +1,121 @@
-# Azure DevOps Web Sample Extension
-
-[![Build Status](https://dev.azure.com/ms/azure-devops-extension-sample/_apis/build/status/Microsoft.azure-devops-extension-sample)](https://dev.azure.com/ms/azure-devops-extension-sample/_build/latest?definitionId=14)
-
-This repository generates an [Azure DevOps extension](https://docs.microsoft.com/en-us/azure/devops/extend/overview?view=vsts) containing a number of different contributions of various types.
-
-## Dependencies
-
-The sample repository depends on a few Azure DevOps packages:
-
-- [azure-devops-extension-sdk](https://github.com/Microsoft/azure-devops-extension-sdk): Required module for Azure DevOps extensions which allows communication between the host page and the extension iframe.
-- [azure-devops-extension-api](https://github.com/Microsoft/azure-devops-extension-api): Contains REST client libraries for the various Azure DevOps feature areas.
-- [azure-devops-ui](https://www.npmjs.com/package/azure-devops-ui): UI library containing the React components used in the Azure DevOps web UI.
-
-Some external dependencies:
-- `React` - Is used to render the UI in the samples, and is a dependency of `azure-devops-ui`.
-- `TypeScript` - Samples are written in TypeScript and complied to JavaScript
-- `SASS` - Extension samples are styled using SASS (which is compiled to CSS and delivered in webpack js bundles).
-- `webpack` - Is used to gather dependencies into a single javascript bundle for each sample.
-
-## Building the sample project
-
-Just run:
-
-    npm run build
-
-This produces a .vsix file which can be uploaded to the [Visual Studio Marketplace](https://marketplace.visualstudio.com/azuredevops)
-
-## Using the extension
-
-The preferred way to get started is to use the `tfx extension init` command which will clone from this sample and prompt you for replacement information (like your publisher id). Just run:
-
-    npm install -g tfx-cli
-    tfx extension init
-
-You can also clone the sample project and change the `publisher` property in `azure-devops-extension.json` to your own Marketplace publisher id. Refer to the online [documentation](https://docs.microsoft.com/en-us/azure/devops/extend/publish/overview?view=vsts) for setting up your own publisher and publishing an extension.
-
-# Samples
-
-Individual sample contributions are self-contained folders under `./src/Samples`. Within each sample you will find:
-1. `{SampleName}.json` - describes the contribution objects being added to Azure DevOps
-2. `{SampleName}.html` - page which is rendered within an iframe on the appropriate Azure DevOps page or pages. It may be visible UI (such as a Hub) or a background iframe (such as a Menu action handler). This will include a sample reference for `{SampleName}.js`, and for visible frames it will contain a single `<div>` element with an id of `root`.
-3. `{SampleName}.ts(x)` - Root script that is run when the frame is loaded. A webpack entry is added for this file which will generate a single `js` file with this content and all its dependencies.
-4. `{SampleName}.scss` - optional sass file containing the styles (CSS) for the UI
-5. Additional ts/tsx files - For samples that are too big for one file, the code will be broken up appropriately
-
-## BreadcrumbService
-
-This sample adds a breadcrumb service which adds a "Sample Breadcrumb Item" global breadcrumb item to the sample hub.  Visit the "Sample Hub" in the `Pipelines` hub group to see this item.
-
-## CodeEditorContribution
-
-This sample adds a language definition and a JSON schema for the code editor. 
-
-To see the language definition in action, add a new file to git or TFVC called "sample.mylog", then copy the example log content from [the Monaco playground](https://microsoft.github.io/monaco-editor/playground.html#extending-language-services-custom-languages).
-
-To see the JSON schema in action, add a new file to git or TFVC called "myconfig.json", then begin editing it.
-
-## Hub
-
-This sample adds a hub named "Sample Hub" into the `Pipelines` hub group. If you visit a project-level page, you will find Sample Hub under the `Pipelines` navigation element in the vertical navigation menu on the left of the page.
-
-The hub uses a Pivot component to draw 4 different tabs:
-1. An `Overview` tab contains some simple details about the current user and project
-2. A `Navigation` tab contains a few actions that allow you to integrate with the page's URL and title
-3. An `Extension Data` tab demonstrates reading and writing to the extension data service
-4. A `Messages` tab shows how to display global messages
-
-There are also actions at the top-right of the hub which demonstrate opening dialogs and panels, including custom content within them (used in the `Panel` sample).
-
-## Pivot
-
-This sample adds a "Sample Pivot" pivot (tab) to the Organization (Project Collection) home page, next to "Projects", "My work items", and "My pull requests".
-
-This pivot makes a REST call for all the projects in the organization and it displays them in a grid view.
-
-## Menu
-
-This sample adds a "Sample build definition menu item" to the `Builds` hub in the dropdown actions menu in the top-right of the page. The menu handler gets the current build definition from the context that is passed to it, it makes a REST call, and shows the result in a message box.
-
-## Panel
-
-This sample is leveraged within the `Hub` sample. It is content that contains a toggle button along with OK/Cancel buttons. It can be used as custom panel or dialog content.
-
-## Feature
-
-This sample shows how to hook into the Preview Features panel (under the user profile menu). It adds a simple hub that is only shown when an "ABC" feature is turned on. The feature can be toggled per-user or per-organization.
-
-This also defines a second feature (ABC v2) which controls whether v1 or v2 of the ABC hub is used (when the ABC feature is turned on). When enabled, a "property-provider" contribution modifies the name and url of the hub contribution. Here we add a v2=true query parameter to our existing hub page, but you could also
-specify a completely different html page here. This feature shows off a bit more advanced functionality provided by preview features. It can be toggled per-user, per-project, or per-organization (the "null" hostScopeValue). It is on by default (defaultState: true). And it has an override rule which causes the v2 feature to be OFF (and disabled in the preview features panel) whenever the ABC feature is off.
-
-## WorkItemOpen
-
-This sample adds a "Sample WorkItem Open" hub to the Boards hub group to show how to interact with the `IWorkItemFormNavigationService` service. It gives UI for you to open an existing work item (by id) or open the work item form for a new work item (by work item type). Either of these options open a dialog in the host frame.
-
-<<<<<<< HEAD
-## RepositoryActions
-
-This sample adds a "Sample repository action" menu item to the repository picker in the header of code hub pages. Clicking on the action will navigate to the provided link.
-=======
-## WorkItemForm Group extension
-
-This sample adds a "Sample WorkItem Form Group" extension to workitem form to show how to interact with the `IWorkItemFormService` service and `IWorkItemNotificationListener`. It gives UI to show case how to change field values using the form service and displaying workitem form notification events.
->>>>>>> e8da06ca
-
-# References
-
-The full set of documentation for developing extensions can be found at [https://docs.microsoft.com/en-us/azure/devops/extend](https://docs.microsoft.com/en-us/azure/devops/extend/?view=vsts).
-
-
-# Contributing
-
-This project welcomes contributions and suggestions.  Most contributions require you to agree to a
-Contributor License Agreement (CLA) declaring that you have the right to, and actually do, grant us
-the rights to use your contribution. For details, visit https://cla.microsoft.com.
-
-When you submit a pull request, a CLA-bot will automatically determine whether you need to provide
-a CLA and decorate the PR appropriately (e.g., label, comment). Simply follow the instructions
-provided by the bot. You will only need to do this once across all repos using our CLA.
-
-This project has adopted the [Microsoft Open Source Code of Conduct](https://opensource.microsoft.com/codeofconduct/).
-For more information see the [Code of Conduct FAQ](https://opensource.microsoft.com/codeofconduct/faq/) or
-contact [opencode@microsoft.com](mailto:opencode@microsoft.com) with any additional questions or comments.
+# Azure DevOps Web Sample Extension
+
+[![Build Status](https://dev.azure.com/ms/azure-devops-extension-sample/_apis/build/status/Microsoft.azure-devops-extension-sample)](https://dev.azure.com/ms/azure-devops-extension-sample/_build/latest?definitionId=14)
+
+This repository generates an [Azure DevOps extension](https://docs.microsoft.com/en-us/azure/devops/extend/overview?view=vsts) containing a number of different contributions of various types.
+
+## Dependencies
+
+The sample repository depends on a few Azure DevOps packages:
+
+- [azure-devops-extension-sdk](https://github.com/Microsoft/azure-devops-extension-sdk): Required module for Azure DevOps extensions which allows communication between the host page and the extension iframe.
+- [azure-devops-extension-api](https://github.com/Microsoft/azure-devops-extension-api): Contains REST client libraries for the various Azure DevOps feature areas.
+- [azure-devops-ui](https://www.npmjs.com/package/azure-devops-ui): UI library containing the React components used in the Azure DevOps web UI.
+
+Some external dependencies:
+- `React` - Is used to render the UI in the samples, and is a dependency of `azure-devops-ui`.
+- `TypeScript` - Samples are written in TypeScript and complied to JavaScript
+- `SASS` - Extension samples are styled using SASS (which is compiled to CSS and delivered in webpack js bundles).
+- `webpack` - Is used to gather dependencies into a single javascript bundle for each sample.
+
+## Building the sample project
+
+Just run:
+
+    npm run build
+
+This produces a .vsix file which can be uploaded to the [Visual Studio Marketplace](https://marketplace.visualstudio.com/azuredevops)
+
+## Using the extension
+
+The preferred way to get started is to use the `tfx extension init` command which will clone from this sample and prompt you for replacement information (like your publisher id). Just run:
+
+    npm install -g tfx-cli
+    tfx extension init
+
+You can also clone the sample project and change the `publisher` property in `azure-devops-extension.json` to your own Marketplace publisher id. Refer to the online [documentation](https://docs.microsoft.com/en-us/azure/devops/extend/publish/overview?view=vsts) for setting up your own publisher and publishing an extension.
+
+# Samples
+
+Individual sample contributions are self-contained folders under `./src/Samples`. Within each sample you will find:
+1. `{SampleName}.json` - describes the contribution objects being added to Azure DevOps
+2. `{SampleName}.html` - page which is rendered within an iframe on the appropriate Azure DevOps page or pages. It may be visible UI (such as a Hub) or a background iframe (such as a Menu action handler). This will include a sample reference for `{SampleName}.js`, and for visible frames it will contain a single `<div>` element with an id of `root`.
+3. `{SampleName}.ts(x)` - Root script that is run when the frame is loaded. A webpack entry is added for this file which will generate a single `js` file with this content and all its dependencies.
+4. `{SampleName}.scss` - optional sass file containing the styles (CSS) for the UI
+5. Additional ts/tsx files - For samples that are too big for one file, the code will be broken up appropriately
+
+## BreadcrumbService
+
+This sample adds a breadcrumb service which adds a "Sample Breadcrumb Item" global breadcrumb item to the sample hub.  Visit the "Sample Hub" in the `Pipelines` hub group to see this item.
+
+## CodeEditorContribution
+
+This sample adds a language definition and a JSON schema for the code editor. 
+
+To see the language definition in action, add a new file to git or TFVC called "sample.mylog", then copy the example log content from [the Monaco playground](https://microsoft.github.io/monaco-editor/playground.html#extending-language-services-custom-languages).
+
+To see the JSON schema in action, add a new file to git or TFVC called "myconfig.json", then begin editing it.
+
+## Hub
+
+This sample adds a hub named "Sample Hub" into the `Pipelines` hub group. If you visit a project-level page, you will find Sample Hub under the `Pipelines` navigation element in the vertical navigation menu on the left of the page.
+
+The hub uses a Pivot component to draw 4 different tabs:
+1. An `Overview` tab contains some simple details about the current user and project
+2. A `Navigation` tab contains a few actions that allow you to integrate with the page's URL and title
+3. An `Extension Data` tab demonstrates reading and writing to the extension data service
+4. A `Messages` tab shows how to display global messages
+
+There are also actions at the top-right of the hub which demonstrate opening dialogs and panels, including custom content within them (used in the `Panel` sample).
+
+## Pivot
+
+This sample adds a "Sample Pivot" pivot (tab) to the Organization (Project Collection) home page, next to "Projects", "My work items", and "My pull requests".
+
+This pivot makes a REST call for all the projects in the organization and it displays them in a grid view.
+
+## Menu
+
+This sample adds a "Sample build definition menu item" to the `Builds` hub in the dropdown actions menu in the top-right of the page. The menu handler gets the current build definition from the context that is passed to it, it makes a REST call, and shows the result in a message box.
+
+## Panel
+
+This sample is leveraged within the `Hub` sample. It is content that contains a toggle button along with OK/Cancel buttons. It can be used as custom panel or dialog content.
+
+## Feature
+
+This sample shows how to hook into the Preview Features panel (under the user profile menu). It adds a simple hub that is only shown when an "ABC" feature is turned on. The feature can be toggled per-user or per-organization.
+
+This also defines a second feature (ABC v2) which controls whether v1 or v2 of the ABC hub is used (when the ABC feature is turned on). When enabled, a "property-provider" contribution modifies the name and url of the hub contribution. Here we add a v2=true query parameter to our existing hub page, but you could also
+specify a completely different html page here. This feature shows off a bit more advanced functionality provided by preview features. It can be toggled per-user, per-project, or per-organization (the "null" hostScopeValue). It is on by default (defaultState: true). And it has an override rule which causes the v2 feature to be OFF (and disabled in the preview features panel) whenever the ABC feature is off.
+
+## WorkItemOpen
+
+This sample adds a "Sample WorkItem Open" hub to the Boards hub group to show how to interact with the `IWorkItemFormNavigationService` service. It gives UI for you to open an existing work item (by id) or open the work item form for a new work item (by work item type). Either of these options open a dialog in the host frame.
+
+## WorkItemForm Group extension
+
+This sample adds a "Sample WorkItem Form Group" extension to workitem form to show how to interact with the `IWorkItemFormService` service and `IWorkItemNotificationListener`. It gives UI to show case how to change field values using the form service and displaying workitem form notification events.
+
+## RepositoryActions
+
+This sample adds a "Sample repository action" menu item to the repository picker in the header of code hub pages. Clicking on the action will navigate to the provided link.
+
+# References
+
+The full set of documentation for developing extensions can be found at [https://docs.microsoft.com/en-us/azure/devops/extend](https://docs.microsoft.com/en-us/azure/devops/extend/?view=vsts).
+
+
+# Contributing
+
+This project welcomes contributions and suggestions.  Most contributions require you to agree to a
+Contributor License Agreement (CLA) declaring that you have the right to, and actually do, grant us
+the rights to use your contribution. For details, visit https://cla.microsoft.com.
+
+When you submit a pull request, a CLA-bot will automatically determine whether you need to provide
+a CLA and decorate the PR appropriately (e.g., label, comment). Simply follow the instructions
+provided by the bot. You will only need to do this once across all repos using our CLA.
+
+This project has adopted the [Microsoft Open Source Code of Conduct](https://opensource.microsoft.com/codeofconduct/).
+For more information see the [Code of Conduct FAQ](https://opensource.microsoft.com/codeofconduct/faq/) or
+contact [opencode@microsoft.com](mailto:opencode@microsoft.com) with any additional questions or comments.